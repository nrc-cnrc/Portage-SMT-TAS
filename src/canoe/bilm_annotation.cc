/**
 * @author Eric Joanis
 * @file bilm_annotation.cc
 *
 * Implements the annotation used to store the biphrase for BiLMs.
 *
 * Technologies langagieres interactives / Interactive Language Technologies
 * Tech. de l'information et des communications / Information and Communications Tech.
 * Conseil national de recherches Canada / National Research Council Canada
 * Copyright 2013, Sa Majeste la Reine du Chef du Canada /
 * Copyright 2013, Her Majesty in Right of Canada
 */

#include "bilm_annotation.h"
#include "alignment_annotation.h"
#include "phrasetable.h"
#include "word_align_io.h"
#include "alignment_freqs.h"
#include "basicmodel.h"
#include "new_src_sent_info.h"
#include "compact_phrase.h"
#include "lm.h"

//===================================================================
// Regular BiLM annotation/annotator
//===================================================================

const string BiLMAnnotation::name = "bilm";
VocabFilter* BiLMAnnotation::biPhraseVocab = NULL;



VocabFilter* BiLMAnnotation::init(const VocabFilter& tgtVocab)
{
   // We need to create the biPhraseVocab with the same number of source
   // sentences as the main vocabulary object, for filtering the BiLM as we
   // load it.
   if (!biPhraseVocab) {
      biPhraseVocab = new VocabFilter(tgtVocab.getNumSourceSents());
   } else {
      if (biPhraseVocab->getNumSourceSents() != tgtVocab.getNumSourceSents())
         error(ETFatal, "Called BiLMAnnotation::init() twice with different numbers of source sentences, I can't work with that!");
   }

   assert(biPhraseVocab);
   return biPhraseVocab;
}



void BiLMAnnotation::display(ostream& out) const
{
   if (!bi_phrase.empty())
      out << "\tbi phrase             "
          << phrase2string(bi_phrase, *biPhraseVocab)
          << endl;
}



BiLMAnnotation::Annotator::Annotator(const VocabFilter& tgtVocab)
   : type_id(AnnotationList::addAnnotationType(BiLMAnnotation::name.c_str()))
   , tgtVocab(tgtVocab)
{
   BiLMAnnotation::init(tgtVocab);
}



BiLMAnnotation::Annotator::~Annotator()
{
   //cerr << "BiLMAnnotation::Annotator::~Annotator() for " << this << endl;
   *(const_cast<Uint*>(&type_id)) = 0xdea110cd;
}



void BiLMAnnotation::Annotator::addSourceSentences(const VectorPSrcSent& sents)
{
   //cerr << "Called BiLMAnnotation::Annotator::addSourceSentences" << endl;
   // Add BiLM words for each potential no-trans option, since BiLM features are used.
   for (Uint s(0); s<sents.size(); ++s) {
      const vector<string>& src_sent = sents[s]->src_sent;
      for (Uint i(0); i<src_sent.size(); ++i)
         BiLMAnnotation::biPhraseVocab->addWord((src_sent[i] + BiLMWriter::sep + src_sent[i]).c_str(), s);

      // Add marked phrases to the vocab too, by creating bogus annotations
      // now, that we'll discard right away, but whose creation has the desired
      // side effects
      for (Uint i(0); i < sents[s]->marks.size(); ++i) {
         PhraseInfo bogus_pi;
         annotateMarkedPhrase(&bogus_pi, &(sents[s]->marks[i]), sents[s].get());
      }
   }
}



void BiLMAnnotation::Annotator::annotateMarkedPhrase(PhraseInfo* newPI, const MarkedTranslation* mark, const newSrcSentInfo* info)
{
   VectorPhrase bi_phrase;

   for ( vector<string>::const_iterator jt = mark->markString.begin();
         jt != mark->markString.end(); jt++) {
      bi_phrase.push_back(
         BiLMAnnotation::biPhraseVocab->add(
            (jt->c_str() +
             BiLMWriter::sep +
             join(info->src_sent.begin()+mark->src_words.start, info->src_sent.begin()+mark->src_words.end, BiLMWriter::sep)
            ).c_str()));
   }

   newPI->annotations.setAnnotation(type_id, new BiLMAnnotation(bi_phrase));
}



void BiLMAnnotation::Annotator::annotateNoTransPhrase(PhraseInfo* newPI, const Range &range, const char *word)
{
   VectorPhrase bi_phrase(1, BiLMAnnotation::biPhraseVocab->add((word + BiLMWriter::sep + word).c_str()));
   newPI->annotations.setAnnotation(type_id, new BiLMAnnotation(bi_phrase));
}



void BiLMAnnotation::Annotator::annotate_helper(
      VectorPhrase& bi_phrase, VocabFilter& biVoc,
      TScore* tscore, //const PhraseTableEntry& entry)
      const char* const src_tokens[], Uint src_word_count,
      const VectorPhrase& tgtPhrase)
{
   AlignmentAnnotation* a_ann = AlignmentAnnotation::get(tscore->annotations);
   const Uint tgt_size = tgtPhrase.size();
   bi_phrase.resize(tgtPhrase.size());
   if (a_ann) {
      // construct the bi_phrase from the phrase pair and its alignment
      vector<vector<Uint> > reversed_sets;

      AlignmentFreqs<float> alignment_freqs;
      parseAndTallyAlignments(alignment_freqs, a_ann->getAlignmentVoc(), a_ann->getAlignment());
      assert(!alignment_freqs.empty());
      const char* top_alignment_string = a_ann->getAlignmentVoc().word(alignment_freqs.max()->first);
      string reversed_al;
      GreenWriter::reverse_alignment(reversed_al, top_alignment_string,
            src_word_count, tgt_size, '_');
      GreenReader('_').operator()(reversed_al, reversed_sets);

      assert(reversed_sets.size() >= tgt_size);
      string bi_word;
      for (Uint i = 0; i < tgt_size; ++i) {
         bi_word = tgtWord(tgtPhrase[i]);
         if (reversed_sets[i].empty()) bi_word += BiLMWriter::sep;
         for (Uint j = 0; j < reversed_sets[i].size(); ++j) {
            bi_word += BiLMWriter::sep;
            if (reversed_sets[i][j] >= src_word_count)
               bi_word += "NULL";
            else
               bi_word += srcWord(src_tokens[reversed_sets[i][j]]);
         }
         bi_phrase[i] = biVoc.add(biToken(bi_word));
      }
   } else {
      // when the alignment information is missing, just assume all
      // target words are aligned to all source words - this is a fine
      // default for the most common case, the single-word phrase pair
      // that came from the TTable.
      string sep_src_words;
      for (Uint i = 0; i < src_word_count; ++i)
         sep_src_words += BiLMWriter::sep + srcWord(src_tokens[i]);
      for (Uint i = 0; i < tgtPhrase.size(); ++i)
         bi_phrase[i] = biVoc.add(biToken(tgtWord(tgtPhrase[i]) + sep_src_words));
   }
}



void BiLMAnnotation::Annotator::annotate(TScore* tscore, const PhraseTableEntry& entry)
{
   BiLMAnnotation* bilm_ann = BiLMAnnotation::get(tscore->annotations);
   if (bilm_ann) {
      static bool warning_printed = false;
      if (!warning_printed) {
         error(ETWarn, "When using -bilm-file with multiple phrase tables, the first phrase table where a phrase pair is encountered determines the alignment used to construct the bi-phrase.  Ignoring the second instance found.  (Printing this message only once.)");
         warning_printed = true;
      }
   } else {
      VectorPhrase bi_phrase;
      annotate_helper(bi_phrase, *BiLMAnnotation::biPhraseVocab, tscore, // entry);
         &(entry.src_tokens[0]), entry.src_word_count, entry.tgtPhrase);
      tscore->annotations.setAnnotation(type_id, new BiLMAnnotation(bi_phrase));
      if (entry.limitPhrases)
         BiLMAnnotation::biPhraseVocab->addPerSentenceVocab(bi_phrase, &entry.tgtTable->input_sent_set);
   }
}

void BiLMAnnotation::Annotator::annotate(TScore* tscore, const char* const src_tokens[],
      Uint src_word_count, const VectorPhrase& tgtPhrase)
{
   BiLMAnnotation* bilm_ann = BiLMAnnotation::get(tscore->annotations);
   if (bilm_ann) {
      // nothing to do - just seeing this TPPT entry a second time.
      // warning superfluous but printing for debugging purposes
      static bool warning_printed = false;
      if (!warning_printed) {
         error(ETWarn, "BiLMAnnotation annotating a phrase pair from TPPT a second time.");
         warning_printed = true;
      }
   } else {
      VectorPhrase bi_phrase;
      annotate_helper(bi_phrase, *BiLMAnnotation::biPhraseVocab, tscore,
         src_tokens, src_word_count, tgtPhrase);
      tscore->annotations.setAnnotation(type_id, new BiLMAnnotation(bi_phrase));
   }
}


//===================================================================
// Coarse BiLM annotation/annotator
//===================================================================

static const bool debug_coarse_bilm = false;


const string CoarseBiLMAnnotation::name_prefix = "CoarseBiLM_";
char CoarseBiLMAnnotation::name_suffix = '0';


void CoarseBiLMAnnotation::display(ostream& out) const
{
   if (!bi_phrase.empty())
      out << "\tcoarse bi phrase      "
          << phrase2string(bi_phrase, annotator->coarseBiPhraseVocab)
          << endl;
}



CoarseBiLMAnnotation::Annotator::Annotator(const VocabFilter& tgtVocab, const vector<string>& clsFiles)
   : BiLMAnnotation::Annotator(tgtVocab)
   , name(name_prefix + name_suffix++)
   , type_id(AnnotationList::addAnnotationType(name.c_str()))
   , srcClasses(NULL)
   , tgtClasses(NULL)
   , tgtSrcClasses(NULL)
   , coarseBiPhraseVocab(tgtVocab.getNumSourceSents())
{
   if (debug_coarse_bilm) cerr << "CoarseBiLMAnnotation::Annotator::Annotator()" << endl;

   // Load all the class files specified
   for (Uint i = 0; i < clsFiles.size(); ++i) {
      vector<string> keyvalue;
      split(clsFiles[i], keyvalue, "=", 2);
      assert(keyvalue.size() == 2);
      const string class_file = keyvalue[1];
      if (!check_if_exists(class_file))
         error(ETFatal, "Can't read class file " + class_file + " in coarse BiLM");
      const string key = keyvalue[0];
      if (key == "cls(src)") {
         srcClasses = getWordClassesMapper(class_file);
      }
      else if (key == "cls(tgt)") {
         tgtClasses = getWordClassesMapper(class_file);
      }
      else if (key == "cls(tgt/src)") {
         tgtSrcClasses = getWordClassesMapper(class_file);
      }
      else {
         error(ETFatal, "Don't know how to interpret class file specification " + clsFiles[i] + " in coarse BiLM");
      }
   }
}


CoarseBiLMAnnotation::Annotator::~Annotator()
{
   delete srcClasses;     srcClasses = NULL;
   delete tgtClasses;     tgtClasses = NULL;
   delete tgtSrcClasses;  tgtSrcClasses = NULL;
}



void CoarseBiLMAnnotation::Annotator::addSourceSentences(const VectorPSrcSent& sents)
{
   if (debug_coarse_bilm) cerr << "CoarseBiLMAnnotation::Annotator::addSourceSentences()" << endl;
   static string UNK_Symbol = PLM::UNK_Symbol;
   for (Uint s(0); s<sents.size(); ++s) {
      const vector<string>& src_sent = sents[s]->src_sent;
      for (Uint i(0); i<src_sent.size(); ++i) {
         const char* word = src_sent[i].c_str();
         coarseBiPhraseVocab.addWord(biToken(tgtWord(word) + BiLMWriter::sep + srcWord(word)), s);
      }
      for (Uint i(0); i < sents[s]->marks.size(); ++i) {
         PhraseInfo bogus_pi;
         annotateMarkedPhrase(&bogus_pi, &(sents[s]->marks[i]), sents[s].get());
      }
   }
   if (debug_coarse_bilm) cerr << "biVoc " << &coarseBiPhraseVocab << " .size() = " << coarseBiPhraseVocab.size() << endl;
}



void CoarseBiLMAnnotation::Annotator::annotateMarkedPhrase(PhraseInfo* newPI, const MarkedTranslation* mark, const newSrcSentInfo* info)
{
   if (debug_coarse_bilm) cerr << "CoarseBiLMAnnotation::Annotator::annotateMarkedPhrase()" << endl;
   VectorPhrase bi_phrase;

   string sep_src_words;
   for (Uint i = mark->src_words.start; i < mark->src_words.end; ++i)
      sep_src_words += BiLMWriter::sep + srcWord(info->src_sent[i].c_str());
   for ( vector<string>::const_iterator jt = mark->markString.begin();
         jt != mark->markString.end(); jt++)
      bi_phrase.push_back(coarseBiPhraseVocab.add(biToken(tgtWord(jt->c_str()) + sep_src_words)));

   newPI->annotations.setAnnotation(type_id, new CoarseBiLMAnnotation(this, bi_phrase));
}



void CoarseBiLMAnnotation::Annotator::annotateNoTransPhrase(PhraseInfo* newPI, const Range &range, const char *word)
{
   if (debug_coarse_bilm) cerr << "CoarseBiLMAnnotation::Annotator::annotateNoTransPhrase()" << endl;
   VectorPhrase bi_phrase(1, coarseBiPhraseVocab.add(biToken(tgtWord(word) + BiLMWriter::sep + srcWord(word))));
   newPI->annotations.setAnnotation(type_id, new CoarseBiLMAnnotation(this, bi_phrase));
}



void CoarseBiLMAnnotation::Annotator::annotate(TScore* tscore, const PhraseTableEntry& entry)
{
   //if (debug_coarse_bilm) cerr << "CoarseBiLMAnnotation::Annotator::annotate()" << endl;
   CoarseBiLMAnnotation* bilm_ann = get(tscore->annotations);
   if (bilm_ann) {
      static bool warning_printed = false;
      if (!warning_printed) {
         error(ETWarn, "When using a coarse BiLM with multiple phrase tables, the first phrase table where a phrase pair is encountered determines the alignment used to construct the bi-phrase.  Ignoring the second instance found.  (Printing this message only once.)");
         warning_printed = true;
      }
   } else {
      VectorPhrase bi_phrase;
      annotate_helper(bi_phrase, coarseBiPhraseVocab, tscore, // entry);
         &(entry.src_tokens[0]), entry.src_word_count, entry.tgtPhrase);
      tscore->annotations.setAnnotation(type_id, new CoarseBiLMAnnotation(this, bi_phrase));
      if (entry.limitPhrases)
         coarseBiPhraseVocab.addPerSentenceVocab(bi_phrase, &entry.tgtTable->input_sent_set);
   }
}

<<<<<<< HEAD

=======
void CoarseBiLMAnnotation::Annotator::annotate(TScore* tscore, const char* const src_tokens[],
      Uint src_word_count, const VectorPhrase& tgtPhrase)
{
   CoarseBiLMAnnotation* bilm_ann = get(tscore->annotations);
   if (bilm_ann) {
      // nothing to do - just seeing this TPPT entry a second time.
      // warning superfluous but printing for debugging purposes
      static bool warning_printed = false;
      if (!warning_printed) {
         error(ETWarn, "CoarseBiLMAnnotation annotating a phrase pair from TPPT a second time.");
         warning_printed = true;
      }
   } else {
      VectorPhrase bi_phrase;
      annotate_helper(bi_phrase, coarseBiPhraseVocab, tscore,
         src_tokens, src_word_count, tgtPhrase);
      tscore->annotations.setAnnotation(type_id, new CoarseBiLMAnnotation(this, bi_phrase));
   }
}
>>>>>>> 29938c1f

CoarseBiLMAnnotation* CoarseBiLMAnnotation::Annotator::get(const AnnotationList& list) {
   return static_cast<CoarseBiLMAnnotation*>(list.getAnnotation(type_id));
}




CoarseBiLMAnnotation::WordClassesTextMapper::WordClassesTextMapper(const string& filename, vector<string>& class_str) :
   class_str(class_str)
{
   word2class.read(filename);
   // Init the class_str vector with a string for each possible class id over
   // any of the three possible class maps.
   class_str.reserve(word2class.getHighestClassId());
   char buf[24];
   for (Uint i = class_str.size(); i < word2class.getHighestClassId()+1; ++i) {
      sprintf(buf, "%d", i);
      class_str.push_back(buf);
   }
}



const char* CoarseBiLMAnnotation::WordClassesTextMapper::operator()(const char* word) const {
   const Uint cls = word2class.classOf(word);

   return cls < class_str.size() ? class_str[cls].c_str() : PLM::UNK_Symbol;
}



CoarseBiLMAnnotation::WordClassesMemoryMappedMapper::WordClassesMemoryMappedMapper(const string& filename) :
   word2class(filename)
{ }



const char* CoarseBiLMAnnotation::WordClassesMemoryMappedMapper::operator()(const char* word) const {
   // TODO: Should we return UNK_Symbol if word is not in Voc* vocab?
   MMMap::const_iterator it = word2class.find(word);
   if (it == word2class.end())
      return PLM::UNK_Symbol;

   return it.getValue();
}



bool CoarseBiLMAnnotation::Annotator::isMemoryMapped(const string& filename) {
   string magicNumber;
   iSafeMagicStream is(filename);
   if (!getline(is, magicNumber))
      error(ETFatal, "Empty classfile %s", filename.c_str());

   if (magicNumber == MMMap::version1)
      error(ETFatal, "CoarseBiLMAnnotation requires MMmap >= 2.0.");

   return magicNumber == MMMap::version2;
}



CoarseBiLMAnnotation::IWordClassesMapping* CoarseBiLMAnnotation::Annotator::getWordClassesMapper(const string& filename) {
   IWordClassesMapping* mapper = NULL;
   if (isMemoryMapped(filename))
      mapper = new WordClassesMemoryMappedMapper(filename);
   else
      mapper = new WordClassesTextMapper(filename, class_str);

   assert(mapper != NULL);
   return mapper;
}<|MERGE_RESOLUTION|>--- conflicted
+++ resolved
@@ -28,8 +28,6 @@
 const string BiLMAnnotation::name = "bilm";
 VocabFilter* BiLMAnnotation::biPhraseVocab = NULL;
 
-
-
 VocabFilter* BiLMAnnotation::init(const VocabFilter& tgtVocab)
 {
    // We need to create the biPhraseVocab with the same number of source
@@ -46,8 +44,6 @@
    return biPhraseVocab;
 }
 
-
-
 void BiLMAnnotation::display(ostream& out) const
 {
    if (!bi_phrase.empty())
@@ -56,8 +52,6 @@
           << endl;
 }
 
-
-
 BiLMAnnotation::Annotator::Annotator(const VocabFilter& tgtVocab)
    : type_id(AnnotationList::addAnnotationType(BiLMAnnotation::name.c_str()))
    , tgtVocab(tgtVocab)
@@ -65,15 +59,11 @@
    BiLMAnnotation::init(tgtVocab);
 }
 
-
-
 BiLMAnnotation::Annotator::~Annotator()
 {
    //cerr << "BiLMAnnotation::Annotator::~Annotator() for " << this << endl;
    *(const_cast<Uint*>(&type_id)) = 0xdea110cd;
 }
-
-
 
 void BiLMAnnotation::Annotator::addSourceSentences(const VectorPSrcSent& sents)
 {
@@ -93,8 +83,6 @@
       }
    }
 }
-
-
 
 void BiLMAnnotation::Annotator::annotateMarkedPhrase(PhraseInfo* newPI, const MarkedTranslation* mark, const newSrcSentInfo* info)
 {
@@ -113,15 +101,11 @@
    newPI->annotations.setAnnotation(type_id, new BiLMAnnotation(bi_phrase));
 }
 
-
-
 void BiLMAnnotation::Annotator::annotateNoTransPhrase(PhraseInfo* newPI, const Range &range, const char *word)
 {
    VectorPhrase bi_phrase(1, BiLMAnnotation::biPhraseVocab->add((word + BiLMWriter::sep + word).c_str()));
    newPI->annotations.setAnnotation(type_id, new BiLMAnnotation(bi_phrase));
 }
-
-
 
 void BiLMAnnotation::Annotator::annotate_helper(
       VectorPhrase& bi_phrase, VocabFilter& biVoc,
@@ -172,8 +156,6 @@
    }
 }
 
-
-
 void BiLMAnnotation::Annotator::annotate(TScore* tscore, const PhraseTableEntry& entry)
 {
    BiLMAnnotation* bilm_ann = BiLMAnnotation::get(tscore->annotations);
@@ -220,10 +202,8 @@
 
 static const bool debug_coarse_bilm = false;
 
-
 const string CoarseBiLMAnnotation::name_prefix = "CoarseBiLM_";
 char CoarseBiLMAnnotation::name_suffix = '0';
-
 
 void CoarseBiLMAnnotation::display(ostream& out) const
 {
@@ -232,8 +212,6 @@
           << phrase2string(bi_phrase, annotator->coarseBiPhraseVocab)
           << endl;
 }
-
-
 
 CoarseBiLMAnnotation::Annotator::Annotator(const VocabFilter& tgtVocab, const vector<string>& clsFiles)
    : BiLMAnnotation::Annotator(tgtVocab)
@@ -270,15 +248,12 @@
    }
 }
 
-
 CoarseBiLMAnnotation::Annotator::~Annotator()
 {
    delete srcClasses;     srcClasses = NULL;
    delete tgtClasses;     tgtClasses = NULL;
    delete tgtSrcClasses;  tgtSrcClasses = NULL;
 }
-
-
 
 void CoarseBiLMAnnotation::Annotator::addSourceSentences(const VectorPSrcSent& sents)
 {
@@ -298,8 +273,6 @@
    if (debug_coarse_bilm) cerr << "biVoc " << &coarseBiPhraseVocab << " .size() = " << coarseBiPhraseVocab.size() << endl;
 }
 
-
-
 void CoarseBiLMAnnotation::Annotator::annotateMarkedPhrase(PhraseInfo* newPI, const MarkedTranslation* mark, const newSrcSentInfo* info)
 {
    if (debug_coarse_bilm) cerr << "CoarseBiLMAnnotation::Annotator::annotateMarkedPhrase()" << endl;
@@ -315,16 +288,12 @@
    newPI->annotations.setAnnotation(type_id, new CoarseBiLMAnnotation(this, bi_phrase));
 }
 
-
-
 void CoarseBiLMAnnotation::Annotator::annotateNoTransPhrase(PhraseInfo* newPI, const Range &range, const char *word)
 {
    if (debug_coarse_bilm) cerr << "CoarseBiLMAnnotation::Annotator::annotateNoTransPhrase()" << endl;
    VectorPhrase bi_phrase(1, coarseBiPhraseVocab.add(biToken(tgtWord(word) + BiLMWriter::sep + srcWord(word))));
    newPI->annotations.setAnnotation(type_id, new CoarseBiLMAnnotation(this, bi_phrase));
 }
-
-
 
 void CoarseBiLMAnnotation::Annotator::annotate(TScore* tscore, const PhraseTableEntry& entry)
 {
@@ -346,9 +315,6 @@
    }
 }
 
-<<<<<<< HEAD
-
-=======
 void CoarseBiLMAnnotation::Annotator::annotate(TScore* tscore, const char* const src_tokens[],
       Uint src_word_count, const VectorPhrase& tgtPhrase)
 {
@@ -368,13 +334,10 @@
       tscore->annotations.setAnnotation(type_id, new CoarseBiLMAnnotation(this, bi_phrase));
    }
 }
->>>>>>> 29938c1f
 
 CoarseBiLMAnnotation* CoarseBiLMAnnotation::Annotator::get(const AnnotationList& list) {
    return static_cast<CoarseBiLMAnnotation*>(list.getAnnotation(type_id));
 }
-
-
 
 
 CoarseBiLMAnnotation::WordClassesTextMapper::WordClassesTextMapper(const string& filename, vector<string>& class_str) :
@@ -391,21 +354,16 @@
    }
 }
 
-
-
 const char* CoarseBiLMAnnotation::WordClassesTextMapper::operator()(const char* word) const {
    const Uint cls = word2class.classOf(word);
 
    return cls < class_str.size() ? class_str[cls].c_str() : PLM::UNK_Symbol;
 }
-
 
 
 CoarseBiLMAnnotation::WordClassesMemoryMappedMapper::WordClassesMemoryMappedMapper(const string& filename) :
    word2class(filename)
 { }
-
-
 
 const char* CoarseBiLMAnnotation::WordClassesMemoryMappedMapper::operator()(const char* word) const {
    // TODO: Should we return UNK_Symbol if word is not in Voc* vocab?
@@ -417,7 +375,6 @@
 }
 
 
-
 bool CoarseBiLMAnnotation::Annotator::isMemoryMapped(const string& filename) {
    string magicNumber;
    iSafeMagicStream is(filename);
@@ -429,8 +386,6 @@
 
    return magicNumber == MMMap::version2;
 }
-
-
 
 CoarseBiLMAnnotation::IWordClassesMapping* CoarseBiLMAnnotation::Annotator::getWordClassesMapper(const string& filename) {
    IWordClassesMapping* mapper = NULL;
